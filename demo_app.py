--- conflicted
+++ resolved
@@ -822,15 +822,6 @@
 
 # --- App Launch ---
 if __name__ == "__main__":
-<<<<<<< HEAD
-    demo.launch(server_name="0.0.0.0", 
-                share=False, 
-                debug=False,
-                ssl_certfile="certificates/server.crt",
-                ssl_keyfile="certificates/server.key",
-                ssl_verify=False  # Disable SSL verification for self-signed certs
-                )
-=======
     try:
         demo.launch(server_name="0.0.0.0", 
                     share=False, 
@@ -842,5 +833,4 @@
     finally:
         # Clean up database connections when app shuts down
         user_manager.close()
-        logging.info("Application shut down gracefully")
->>>>>>> ddd6d124
+        logging.info("Application shut down gracefully")